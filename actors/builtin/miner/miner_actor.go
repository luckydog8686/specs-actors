--- conflicted
+++ resolved
@@ -160,13 +160,9 @@
 func (a Actor) ChangeWorkerAddress(rt Runtime, params *ChangeWorkerAddressParams) *adt.EmptyValue {
 	var effectiveEpoch abi.ChainEpoch
 	var st State
-<<<<<<< HEAD
 	worker := resolveWorkerAddress(rt, params.NewWorker)
 
-	rt.State().Transaction(&st, func() interface{} {
-=======
 	rt.State().Transaction(&st, func() {
->>>>>>> 22561695
 		info := getMinerInfo(rt, &st)
 
 		rt.ValidateImmediateCallerIs(info.Owner)
